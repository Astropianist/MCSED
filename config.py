--- conflicted
+++ resolved
@@ -27,11 +27,7 @@
 # If True, fit the dust emission component. 
 # If False, remove all filters redward of rest-frame wave_dust_em microns 
 # and fix dust emission parameters to umin=2.0, gamma=0.05, qpah=2.5 
-<<<<<<< HEAD
 fit_dust_em = True
-=======
-fit_dust_em = False #True
->>>>>>> 625fc0b9
 wave_dust_em = 2.5 # rest-frame wavelength in microns 
 
 # EMCEE parameters
@@ -111,7 +107,7 @@
 
 # When running in parallel mode, utilize (Total cores) - reserved_cores
 # WPBWPB clarify
-reserved_cores = 2 # integer
+reserved_cores = 0 # integer
 
 
 # Dictionaries
