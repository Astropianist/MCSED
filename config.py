--- conflicted
+++ resolved
@@ -13,19 +13,10 @@
 sfh = 'binned_lsfr' 
 dust_law = 'noll'      # options include: 'calzetti', 'noll', 'reddy', 
                        #                  'conroy', 'cardelli'
-
-# Dust emission parameters: 
-<<<<<<< HEAD
-# if False, do not fit for dust emission component and remove all filters 
-#           redward of rest-frame wave_dust_em microns  (defined below)
-# else, set to string of desired dust emission class 
-dust_em = 'DL07' # options include: 'DL07', False 
-=======
 #   if False, do not fit for dust emission component and remove all filters
 #             redward of rest-frame wave_dust_em microns  (defined below)
 #   else, set to string of desired dust emission class 
 dust_em = False # options include: 'DL07', False 
->>>>>>> 936116ea
 # Assume energy balance or normalize the dust IR spectrum as a free parameter
 assume_energy_balance = True
 
@@ -40,17 +31,10 @@
 t_birth = 7. # age of the birth cloud (log years)
 
 # Ignore photometry, as appropriate
-<<<<<<< HEAD
 # blue_wave_cutoff: ignore filters containing Lyman-alpha
 # wave_dust_em:     if not fitting dust emission component, ignore photometry
 #                   dominated by dust emission
 blue_wave_cutoff = 700.0 # rest-frame wavelength in Angstroms 
-=======
-#   blue_wave_cutoff: ignore filters containing Lyman-alpha
-#   wave_dust_em:     if not fitting dust emission component, ignore photometry
-#                     dominated by dust emission
-blue_wave_cutoff = 1216. # rest-frame wavelength in Angstroms 
->>>>>>> 936116ea
 wave_dust_em     = 2.5   # rest-frame wavelength in microns 
 
 # Stellar metallicity
@@ -103,8 +87,8 @@
                'bestfitspec'   : True,   # best-fit SED model
                'fluxdensity'   : True,   # modeled and observed photometry
                'lineflux'      : True,   # modeled and observed emission lines
-               'absindx'       : True,   # modeled, observed absorption indices
-               'triangle plot' : True,   # summary diagnostic plot
+               'absindx'       : False,   # modeled, observed absorption indices
+               'triangle plot' : False,   # summary diagnostic plot
                'sample plot'   : False,  # parameter estimates for MCMC chains
                'template spec' : False,   # save a plot of SSP spectra 
                'image format'  : 'png'}  # image type for plots
@@ -130,7 +114,8 @@
                     'HeII4686'    : (4686. , 1.),
                     'Hbeta'       : (4861. , 1.),
                     '[OIII]4959'  : (4959. , 1.),
-                    '[OIII]5007'  : (5007. , 1.)
+                    '[OIII]5007'  : (5007. , 1.),
+                    'Halpha'      : (6563. , 2.5)
                    }
 
 emline_factor = 1e-17 # numerical conversion from input values to units ergs/cm2/s
