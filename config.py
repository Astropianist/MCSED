""" MCSED - config.py

1) Configuration Settings

.. moduleauthor:: Greg Zeimann <gregz@astro.as.utexas.edu>

"""
# SSP code for models
ssp = 'fsps'           # options include: 'fsps'
isochrone = 'padova'   # options include: 'padova'
# SFH options include: 'constant', 'burst', 'polynomial', 'exponential', 
#                      'double_powerlaw', 'binned_lsfr'
<<<<<<< HEAD
sfh = 'constant' 
dust_law = 'calzetti'   # options include: 'noll', 'calzetti', 'reddy', 
                        #                  'conroy', 'cardelli'

# Dust emission parameters: 
# if False, do not fit for dust emission component and remove all filters 
#           redward of rest-frame wave_dust_em microns  (defined below)
# else, set to string of desired dust emission class 
=======
sfh = 'binned_lsfr' 
dust_law = 'noll'      # options include: 'calzetti', 'noll', 'reddy', 
                       #                  'conroy', 'cardelli'
#   if False, do not fit for dust emission component and remove all filters
#             redward of rest-frame wave_dust_em microns  (defined below)
#   else, set to string of desired dust emission class 
>>>>>>> 973007a7
dust_em = False # options include: 'DL07', False 
# Assume energy balance or normalize the dust IR spectrum as a free parameter
assume_energy_balance = False

# Dust attenuation law parameters
#   extinction factor (if negative, use default value for dust law of choice)
Rv = -1 
# The relative attenuation between the birth cloud and the diffuse component
#   in the dust model, such that 
#   E(B-V)_diffuse = EBV_old_young * E(B-V)_birth
EBV_old_young = 0.44

t_birth = 7. # age of the birth cloud (log years)

# Ignore photometry, as appropriate
# blue_wave_cutoff: ignore filters containing Lyman-alpha
# wave_dust_em:     if not fitting dust emission component, ignore photometry
#                   dominated by dust emission
blue_wave_cutoff = 700.0 # rest-frame wavelength in Angstroms 
wave_dust_em     = 2.5   # rest-frame wavelength in microns 

# Stellar metallicity
#   If False, leave metallicity as a free model parameter
#   else, must be float: fixed metallicity of SSP models (Z_solar = 0.019)
metallicity = False 

# Nebular Emission Properties
# The ionization parameter, logU, is held fixed
logU = -2.5

# EMCEE parameters
nwalkers = 100 
nsteps   = 1000 

# Number of test objects
nobjects = 5
test_zrange = (1.0, 2.0) # redshift range of test objects (uniform prior)

# Minimum fractional errors in observed photometry, 
#   emission line fluxes, and absorption line indices 
phot_floor_error    = 0.10
emline_floor_error  = 0.10
absindx_floor_error = 0.10

# Fractional error expected from the models, i.e., fractional error adopted
#   for model photometry, emission line fluxes, and absorption line indices
model_floor_error = 0.10

# Use input data (photometry, emission lines, absorption line indices)
#   If True, use additional data provided in the input file
#   else, ignore input data (in which case input Field,ID must match Skelton+14)
use_input_data = True 

# ISM/IGM correction
ISM_correct_coords = None # if None, do not apply an ISM correction
# Options for coords: 'altaz', 'barycentrictrueecliptic', 'cirs', 'fk4', 
#                     'fk4noeterms', 'fk5', 'galactic', 'galacticlsr', 
#                     'galactocentric', 'gcrs', 'geocentrictrueecliptic', 
#                     'hcrs', 'heliocentrictrueecliptic', 'icrs', 'itrs', 
#                     'lsr', 'precessedgeocentric', 'supergalactic'
IGM_correct = False


# Output files
#   Supported image formats: eps, pdf, pgf, png, ps, raw, rgba, svg, svgz
output_dict = {'parameters'    : True,   # fitted parameters
               'settings'      : True,   # user-defined fitting assumptions
               'fitposterior'  : False,  # parameter posterior distributions
               'bestfitspec'   : True,   # best-fit SED model
               'fluxdensity'   : True,   # modeled and observed photometry
               'lineflux'      : True,   # modeled and observed emission lines
<<<<<<< HEAD
               'absorption'    : False,   # modeled, observed absorption indices
=======
               'absindx'       : False,   # modeled, observed absorption indices
>>>>>>> 973007a7
               'triangle plot' : False,   # summary diagnostic plot
               'sample plot'   : False,  # parameter estimates for MCMC chains
               'template spec' : False,   # save a plot of SSP spectra 
               'image format'  : 'png'}  # image type for plots

# Percentiles of each model parameter to report in the output file
param_percentiles = [5, 16, 50, 84, 95]

# When running in parallel mode, utilize (Total cores) - reserved_cores
reserved_cores = 0 # integer

# Input emission line strengths
<<<<<<< HEAD
# keys are emission line name (str) corresponding to name in input file
# values are two-element tuple: (rest-frame wavelength (Angstroms), weight)
# WPBWPB describe the weight
# see documentation XXXX for additional information
# WPB edit (e.g., OIII is not the blended feature, 
#           Balmer lines corrected for absorption, 
#           keys must match input columns of form _FLUX, _ERR...)
#           will only be used if present in input file,
#           must have null value = -99
#           must have both flux and error - cannot have flux with null error
#           can also set to {} or None, if preferred
emline_list_dict = {'OII' : (3727., 0.5), 'OIII' : (5007., 1.0),
                    'Hb'  : (4861., 1.),  'Ha' : (6563., 2.5),
                    'NII' : (6583., 0.5)
=======
#   keys are emission line name (str) corresponding to Name in the input file
#   values are two-element tuple: (rest-frame wavelength (Angstroms), weight)
#   measurements in input file have column names Name_FLUX, Name_ERR 
#   corresponding to line flux and error (null=-99) and lines will only
#   contribute to the model likelihood if they appear in the input file
emline_list_dict = {'[OII]3727'   : (3727. , 1.),
                    '[NeIII]3869' : (3869. , 1.),
                    'Hdelta'      : (4101.7 , 1.), 
                    'Hgamma'      : (4340.5 , 1.),
                    '[OIII]4363'  : (4363. , 1.),
                    'HeI4471'     : (4471. , 1.),
                    'HeII4686'    : (4686. , 1.),
                    'Hb'          : (4861. , 1.),
                    '[OIII]4959'  : (4959. , 1.),
                    'OIII'        : (5007. , 1.),
                    'Ha'          : (6563. , 2.5),
                    'NII'         : (6583. , 0.5)
>>>>>>> 973007a7
                   }

emline_factor = 1e-17 # numerical conversion from input values to units ergs/cm2/s

# Input absorption line indices
#   keys are index name (str) corresponding to Name in input file
#   values are list of [weight, index band, blue continuum, red continuum, units]
#   units key: 0=Angstroms, 1=mag, 2=flux ratio (red/blue)
#   measurements in input file have column names Name_INDX, Name_Err
#   corresponding to index measurement and error (null=-99) and lines will only
#   contribute to the model likelihood if they appear in the input file
#
#                                        weight     index              blue continuum        red continuum     units
absorption_index_dict = {"Lick_CN1"    : [ 1., (4142.125, 4177.125), (4080.125, 4117.625), (4244.125, 4284.125), 1],
                         "Lick_CN2"    : [ 1., (4142.125, 4177.125), (4083.875, 4096.375), (4244.125, 4284.125), 1],
                         "Lick_Ca4227" : [ 1., (4222.25, 4234.75),   (4211.0, 4219.75),    (4241.0, 4251.0),     0],
                         "Lick_G4300"  : [ 1., (4281.375, 4316.375), (4266.375, 4282.625), (4318.875, 4335.125), 0],
                         "Lick_Fe4383" : [ 1., (4369.125, 4420.375), (4359.125, 4370.375), (4442.875, 4455.375), 0],
                         "Lick_Ca4455" : [ 1., (4452.125, 4474.625), (4445.875, 4454.625), (4477.125, 4492.125), 0],
                         "Lick_Fe4531" : [ 1., (4514.25, 4559.25),   (4504.25, 4514.25),   (4560.5, 4579.25),    0],
                         "Lick_Fe4668" : [ 1., (4634.0, 4720.25),    (4611.5, 4630.25),    (4742.75, 4756.5),    0],
                         "Lick_Hb"     : [ 1., (4847.875, 4876.625), (4827.875, 4847.875), (4876.625, 4891.625), 0],
                         "Lick_Fe5015" : [ 1., (4977.75, 5054.0),    (4946.5, 4977.75),    (5054.0, 5065.25),    0],
                         "Lick_Mg1"    : [ 1., (5069.125, 5134.125), (4895.125, 4957.625), (5301.125, 5366.125), 1],
                         "Lick_Mg2"    : [ 1., (5154.125, 5196.625), (4895.125, 4957.625), (5301.125, 5366.125), 1],
                         "Lick_Mgb"    : [ 1., (5160.125, 5192.625), (5142.625, 5161.375), (5191.375, 5206.375), 0],
                         "Lick_Fe5270" : [ 1., (5245.65, 5285.65),   (5233.15, 5248.15),   (5285.65, 5318.15),   0],
                         "Lick_Fe5335" : [ 1., (5312.125, 5352.125), (5304.625, 5315.875), (5353.375, 5363.375), 0],
                         "Lick_Fe5406" : [ 1., (5387.5, 5415.0),     (5376.25, 5387.5),    (5415.0, 5425.0),     0],
                         "Lick_Fe5709" : [ 1., (5696.625, 5720.375), (5672.875, 5696.625), (5722.875, 5736.625), 0],
                         "Lick_Fe5782" : [ 1., (5776.625, 5796.625), (5765.375, 5775.375), (5797.875, 5811.625), 0],
                         "Lick_NaD"    : [ 1., (5876.875, 5909.375), (5860.625, 5875.625), (5922.125, 5948.125), 0],
                         "Lick_TiO1"   : [ 1., (5936.625, 5994.125), (5816.625, 5849.125), (6038.625, 6103.625), 1],
                         "Lick_TiO2"   : [ 1., (6189.625, 6272.125), (6066.625, 6141.625), (6372.625, 6415.125), 1],
                         "Lick_Hd_A"   : [ 1., (4083.5, 4122.25),    (4041.6, 4079.75),    (4128.5, 4161.0),     0],
                         "Lick_Hg_A"   : [ 1., (4319.75, 4363.5),    (4283.5, 4319.75),    (4367.25, 4419.75),   0],
                         "Lick_Hd_F"   : [ 1., (4091.0, 4112.25),    (4057.25, 4088.5),    (4114.75, 4137.25),   0],
                         "Lick_Hg_F"   : [ 1., (4331.25, 4352.25),   (4283.5, 4319.75),    (4354.75, 4384.75),   0],
                         "D4000"       : [ 1., (False, False),       (3750., 3950.),       (4050., 4250.),       2]
                        }
 <|MERGE_RESOLUTION|>--- conflicted
+++ resolved
@@ -10,23 +10,16 @@
 isochrone = 'padova'   # options include: 'padova'
 # SFH options include: 'constant', 'burst', 'polynomial', 'exponential', 
 #                      'double_powerlaw', 'binned_lsfr'
-<<<<<<< HEAD
-sfh = 'constant' 
-dust_law = 'calzetti'   # options include: 'noll', 'calzetti', 'reddy', 
-                        #                  'conroy', 'cardelli'
-
 # Dust emission parameters: 
 # if False, do not fit for dust emission component and remove all filters 
 #           redward of rest-frame wave_dust_em microns  (defined below)
 # else, set to string of desired dust emission class 
-=======
 sfh = 'binned_lsfr' 
 dust_law = 'noll'      # options include: 'calzetti', 'noll', 'reddy', 
                        #                  'conroy', 'cardelli'
 #   if False, do not fit for dust emission component and remove all filters
 #             redward of rest-frame wave_dust_em microns  (defined below)
 #   else, set to string of desired dust emission class 
->>>>>>> 973007a7
 dust_em = False # options include: 'DL07', False 
 # Assume energy balance or normalize the dust IR spectrum as a free parameter
 assume_energy_balance = False
@@ -98,11 +91,7 @@
                'bestfitspec'   : True,   # best-fit SED model
                'fluxdensity'   : True,   # modeled and observed photometry
                'lineflux'      : True,   # modeled and observed emission lines
-<<<<<<< HEAD
-               'absorption'    : False,   # modeled, observed absorption indices
-=======
                'absindx'       : False,   # modeled, observed absorption indices
->>>>>>> 973007a7
                'triangle plot' : False,   # summary diagnostic plot
                'sample plot'   : False,  # parameter estimates for MCMC chains
                'template spec' : False,   # save a plot of SSP spectra 
@@ -115,22 +104,6 @@
 reserved_cores = 0 # integer
 
 # Input emission line strengths
-<<<<<<< HEAD
-# keys are emission line name (str) corresponding to name in input file
-# values are two-element tuple: (rest-frame wavelength (Angstroms), weight)
-# WPBWPB describe the weight
-# see documentation XXXX for additional information
-# WPB edit (e.g., OIII is not the blended feature, 
-#           Balmer lines corrected for absorption, 
-#           keys must match input columns of form _FLUX, _ERR...)
-#           will only be used if present in input file,
-#           must have null value = -99
-#           must have both flux and error - cannot have flux with null error
-#           can also set to {} or None, if preferred
-emline_list_dict = {'OII' : (3727., 0.5), 'OIII' : (5007., 1.0),
-                    'Hb'  : (4861., 1.),  'Ha' : (6563., 2.5),
-                    'NII' : (6583., 0.5)
-=======
 #   keys are emission line name (str) corresponding to Name in the input file
 #   values are two-element tuple: (rest-frame wavelength (Angstroms), weight)
 #   measurements in input file have column names Name_FLUX, Name_ERR 
@@ -148,7 +121,6 @@
                     'OIII'        : (5007. , 1.),
                     'Ha'          : (6563. , 2.5),
                     'NII'         : (6583. , 0.5)
->>>>>>> 973007a7
                    }
 
 emline_factor = 1e-17 # numerical conversion from input values to units ergs/cm2/s
