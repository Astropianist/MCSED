""" MCSED - ssp.py

Single Stellar Population module for loading models

.. moduleauthor:: Greg Zeimann <gregz@astro.as.utexas.edu>

"""
import sfh
import sys
import matplotlib
matplotlib.use("Agg")
import matplotlib.pyplot as plt
import numpy as np
import os.path as op
import scipy.interpolate as scint
from astropy.convolution import Gaussian1DKernel, convolve


def get_coarser_wavelength_fsps(wave, spec, redwave=1e5):
    '''
    smooth the spectrum with a gaussian kernel to improve 
    computational efficiency

    only affects the wavelength grid
    (the age and metallicity grids remain unchanged)

    Parameters
    ----------
    wave : numpy array (1d)
        initial wavelength grid
    spec : numpy array
        initial SSP grid over (wave, age, metallicity)
    redwave : float
        red wavelength cutoff (in Angstroms)
    '''
# WPBWPB: coarse_wavelength, how specified by user?
    sel = np.where((wave > 500) * (wave < redwave))[0]
    spec = spec[sel, :]
    wave = wave[sel]
    G = Gaussian1DKernel(25)
    nsel = np.where(np.abs(np.diff(wave)-0.9) < 0.5)[0]
    for i in np.arange(spec.shape[1]):
        spec[nsel, i] = convolve(spec[nsel, i], G)
    ndw = 12.
    nw = np.arange(wave[nsel[0]], wave[nsel[-1]+1], ndw)
    nwb = np.hstack([nw, wave[nsel[-1]+1]])
    nwave = np.hstack([wave[:nsel[0]], nw, wave[(nsel[-1]+1):]])
    nspec = np.zeros((len(nwave), spec.shape[1]))
    for i, sp in enumerate(spec.swapaxes(0, 1)):
        hsp = (np.histogram(wave[nsel], nwb, weights=sp[nsel])[0] /
               np.histogram(wave[nsel], nwb)[0])
        nspec[:, i] = np.hstack([sp[:nsel[0]], hsp, sp[(nsel[-1]+1):]])
    return nwave, nspec

## WPBWPB delete: need to uncomment a line in get_ssp function too
#def bin_ages_fsps(args, ages, spec):
#    sfh_class = getattr(sfh, args.sfh)()
#    sel = ages >= 6.
#    ages, spec = (ages[sel], spec[:, sel])
#    weight = np.diff(np.hstack([0., 10**ages]))
#    agebin = np.hstack([0., sfh_class.ages])
#    nspec = np.zeros((spec.shape[0], len(sfh_class.ages)))
#    for i in np.arange(len(sfh_class.ages)):
#        sel = np.where((ages >= agebin[i]) * (ages < agebin[i+1]))[0]
#        nspec[:, i] = np.dot(spec[:, sel], weight[sel]) / weight[sel].sum()
#        print('%s\n%s\n%s\n\n' % (i, sel, weight[sel]))
#    return 10**(np.array(sfh_class.ages)-9.), nspec


def bin_ages_fsps(args, ages, spec):
    ''' FILL IN

    Parameters
    ----------
    args : FILL IN
    ages :
        SSP age grid in Gyr

    returns age (Gyr), blah
    '''
    sfh_class = getattr(sfh, args.sfh)()
    # WPBWPB delete: input ages are in Gyr
    sel = ages >= 10**-3
## WPBWPB delete
#    print('these are SSP ages before re-gridding')
#    print(ages)
    ages, spec = (ages[sel], spec[:, sel])
    # weights are the amount of time (yrs) between the age bins
    weight = np.diff(np.hstack([0., ages * 10**9.]))
    # t_birth, sfh_class.ages are in units log(years)
    # WPBWPB delete: want agebin in same units as ages, i.e., Gyr
    sfh_ages_Gyr = 10.**(np.array(sfh_class.ages)-9.)
## WPBWPB delete
#    print('these are sfh_ages_Gyr:\n%s' % sfh_ages_Gyr)
    if args.t_birth:
        agebin_list = [10.**(args.t_birth-9.), sfh_ages_Gyr]
    else:
        agebin_list = list(sfh_ages_Gyr)

    # Add any SSPs older than last SFH age grid point
    if max(ages) > max(sfh_ages_Gyr):
        agebin_list.append( max(ages) )
    agebin = np.hstack([0.] + agebin_list)
    nspec = np.zeros((spec.shape[0], len(agebin)-1))
    for i in np.arange(nspec.shape[1]):
        sel = np.where((ages > agebin[i]) * (ages <= agebin[i+1]))[0]
        nspec[:, i] = np.dot(spec[:, sel], weight[sel]) / weight[sel].sum()
        print('%s\n%s\n%s\n\n' % (i, sel,weight[sel]))
    return agebin[1:], nspec


def read_fsps_neb(filename):
    '''
    Returns
    -------
    Z : list (1 dim)
        metallicity grid in log solar units
    Age : list (1 dim)
        age grid in years (up to 10 Myr)
    logU : list (1 dim)
        ionization parameter grid
    spec : list (1 dim)
        elements are spectra (numpy array, 1 dim)
        relative line fluxes, normalized by number of ionizing photons,
        i.e., units of the table values are inverse (photons / s)
    wave : numpy array (1 dim)
        wavelength for each spectrum in Angstroms
    '''
    cnt = 0
    Z, Age, logU, spec = [], [], [], []
    with open(filename) as f:
        for lines in f:
            if cnt == 1:
                wave = np.array(lines.split(), dtype=float)
            if cnt > 1:
                l = lines.split()
                if len(l) == 3:
                    Z.append(float(l[0]))
                    Age.append(float(l[1]))
                    logU.append(float(l[2]))
                else:
                    spec.append(np.array(l, dtype=float))
            cnt += 1
    return Z, Age, logU, spec, wave


def read_fsps_ssp(filename):
    '''
    Returns
    -------
    ages : list (1 dim)
        ages in log years
    masses : list (1 dim)
    spec : list (2 dim)
        spectra in solar bolometric luminosity per Hz
    wave : numpy array (1 dim)
        wavelength for each spectrum spanning 90 Angstroms - 10000 microns
        in units of Angstroms
    '''
    cnt = 0
    ages, masses, spec = [], [], []
    with open(filename) as f:
        for lines in f:
            if cnt == 9:
                wave = np.array(lines.split(), dtype=float)
            if cnt > 9:
                l = lines.split()
                if len(l) == 4:
                    ages.append(float(l[0]))
                    masses.append(float(l[1]))
                else:
                    spec.append(np.array(l, dtype=float))
            cnt += 1
    return ages, masses, spec, wave


def read_fsps(args, metallicity):
    '''Read in the stellar population models from fsps for a given isochrone
    and metallicity.

    Parameters
    ----------
    args : class
        The args class from mcsed.parse_args()

    Returns
    -------
    ages : numpy array (1 dim)
        ages of each SPS (Gyr)
    masses : numpy array (1 dim)
        Remnant mass at a given age (solar masses)
    wave : numpy array (1 dim)
        wavelength grid for each spectrum in units of Angstroms
    spec : numpy array (2 dim)
        Spectra in f_nu (micro Janskies, i.e., 1e-29 ergs/s/cm^2/Hz) at 10pc
    '''
    pc10 = 10. * 3.08567758e18
    solar_microjansky = 3.826e33 * 1e29 / (4. * np.pi * pc10**2)
    filename = op.join('SSP', 'fsps_%s_%0.4f.spec' % (args.isochrone,
                                                      metallicity))
    if not op.exists(filename):
        print('Tried to open %s' % filename)
        print('Metallicity entered, %0.4f, does not match any of the %s '
              'isochrones of the %s models' % (args.metallicity,
                                               args.isochrone, args.ssp))
        print('Metallicity options [')
        for met in args.metallicity_dict[args.isochrone]:
            print('%0.4f ' % met)
        print(']')
        sys.exit(1)
    ages, masses, spec, wave = read_fsps_ssp(filename)
    # convert from solar bolometric luminosity per Hz to micro-Jy at 10 pc
    spec = np.array(spec).swapaxes(0, 1) * solar_microjansky
    ages, masses = (np.array(ages), np.array(masses))
    # Total mass including remnants, so set to 1.
    sel = (ages <= 9.5) * (ages >= 6.)
    return 10**(ages[sel]-9), np.ones(ages[sel].shape), wave, spec[:, sel]

def get_nebular_emission(ages, wave, spec, logU, metallicity,
                         filename='nebular/ZAU_ND_pdva',
                         sollum=3.826e33, kind='both'):
    ''' 
    ages : numpy array (1 dim)
        ages of the SSP models
    wave : numpy array (1 dim)
        wavelength for SSP models
    spec : numpy array (3 dim)
        SSP spectrum for each age and each metallicity
    kind : str
        {'both', 'line', 'cont'}
        'line', 'cont' return only the line and continuum nebular emission
        'both' returns line and continuum nebular emission

    Returns
    -------
    FILL IN :
        nebular emission spectrum in units micro-Jy at 10 pc
    '''
    while kind not in ['line', 'cont', 'both']:
        kind = input("Invalid entry. Please enter 'line', 'cont', or 'both'")
    cont_file = filename + '.cont'
    lines_file = filename + '.lines'
    cont_res = [np.array(x) for x in read_fsps_neb(cont_file)]
    if kind != 'cont':
        lines_res = [np.array(x) for x in read_fsps_neb(lines_file)]
    # Make array of Z, age, U
    V = np.array([10**cont_res[0]*0.019, cont_res[1]/1e6,
                  cont_res[2]]).swapaxes(0, 1)
    if kind != 'line':
        # 1e48 factor avoids interpolating small numbers - removed later
        C = scint.LinearNDInterpolator(V, cont_res[3]*1e48)
    if kind != 'cont':
        L = scint.LinearNDInterpolator(V, lines_res[3]*1e48)
        garray = make_gaussian_emission(wave, lines_res[4])
# WPBWPB: uncomment
    nspec = spec * 0.
## WPBWPB delete: only when saving an array without gaussian emission:
##    print(nspec.shape)
#    nspec = nspec[0:len(lines_res[4]), :] 
#    garray = 1.
    for i, age in enumerate(ages):
# WPBWPB: if age of birth cloud is user-defined, adjust here:
        if age <= 1e-2:
            if kind != 'line':
                cont = C(metallicity, age*1e3, logU)
            if kind != 'cont':
                lines = L(metallicity, age*1e3, logU)
            # qq has units 1e-29 photons / s / cm^2 at 10 pc
            # sollum has units ergs / s
            # table values (lines) have units s / photons
            # garray has units per Hz
            # --> product has units micro-Jy at 10 pc
            qq = number_ionizing_photons(wave, spec[:, i]) / 1e48 * sollum
            if kind == 'both': 
                nspec[:, i] = (nspec[:, i] 
                               + np.interp(wave, cont_res[4], cont*qq)
                               + (garray * lines * qq).sum(axis=1))
            if kind == 'line':
## WPBWPB delete: only when saving an array without gaussian emission:
#                nspec[:, i] = lines * qq
# WPBWPB: uncomment - original code
                nspec[:, i] = (nspec[:, i] 
                               + (garray * lines * qq).sum(axis=1))
            if kind == 'cont':
                nspec[:, i] = (nspec[:, i] 
                               + np.interp(wave, cont_res[4], cont*qq))

## WPBWPB: only for case when no gaussian emission is included
#    np.savez('SSP_nongaussian', linewave0=lines_res[4], linespec0=nspec)
#    return 

    return nspec

def add_nebular_emission(ages, wave, spec, logU, metallicity,
                         filename='nebular/ZAU_ND_pdva',
                         sollum=3.826e33):
    cont_file = filename + '.cont'
    lines_file = filename + '.lines'
    cont_res = [np.array(x) for x in read_fsps_neb(cont_file)]
    lines_res = [np.array(x) for x in read_fsps_neb(lines_file)]
    # Make array of Z, age, U
    V = np.array([10**cont_res[0]*0.019, cont_res[1]/1e6,
                  cont_res[2]]).swapaxes(0, 1)
    C = scint.LinearNDInterpolator(V, cont_res[3]*1e48)
    L = scint.LinearNDInterpolator(V, lines_res[3]*1e48)
    garray = make_gaussian_emission(wave, lines_res[4])
    nspec = spec * 1.
    for i, age in enumerate(ages):
        if age <= 1e-2:
            cont = C(metallicity, age*1e3, logU)
            lines = L(metallicity, age*1e3, logU)
            qq = number_ionizing_photons(wave, spec[:, i]) / 1e48 * sollum
            nspec[:, i] = (nspec[:, i] + np.interp(wave, cont_res[4], cont*qq)
                           + (garray * lines * qq).sum(axis=1))
    return nspec

def collapse_emline_SSP(args, linewave, linespec, clight=2.99792e18):
    '''Speed up construction of emission line fluxes from the CSP

    Parameters
    ----------
    args : dictionary
        user-passed arguments from config.py and command line
    linewave : numpy array (1 dim)
        wavelength for SSP models
    linespec : numpy array (3 dim)
        SSP spectrum for each age and each metallicity

    Returns
    -------
    linewave : numpy array (1 dim)
        collapsed wavelength grid of emission lines
    linespec : numpy array (3 dim)
        collapsed SSP spectrum for each age and each metallicity
        in units of ergs / s / cm^2 at 10 pc
    ''' 

    if not args.use_emline_flux:
        return np.zeros(2), linespec[0:2,:,:]

# loop through all emission line spectra for all ages, metallicities
# WPBWPB: generalize such that does not assume only grid over ages and metallicities, but maybe ionization parameter (or arbitrary number of properties)
# maybe I want to raise an error?
    emlines = args.emline_list_dict.keys() 
    emwaves = np.array(args.emline_list_dict.values())[:,0]
## WPBWPB delete
#    print('here are emwaves, type: %s, %s' % (emwaves, type(emwaves)))
    ssp_emline_collapsed = linespec[0:len(emlines),:,:]
## WPBWPB delete
#    waves_collapsed = []
    # loop through emission line spectra for all ages, metallicities
    dims = linespec.shape
    for i in range(dims[1]): # age array
        # if no emission lines at this age, skip metallicity grid
        if np.max(linespec[:,i,:]) <= 0:
            empty = np.zeros( (len(emlines), dims[2]) )
            ssp_emline_collapsed[:,i,:] = empty
            continue
        for j in range(dims[2]): # metallicity array
            spec = linespec[:,i,j]
            lineflux = []
            for emline in emlines:
## WPBWPB delete
#                print('here"s the emline dict and your element:')
#                print(args.emline_list_dict)
#                print([type(val) for val in args.emline_list_dict.values()])
#                print(emline)
#                print(args.emline_list_dict[emline])
#                print(type(args.emline_list_dict[emline]))

                w = args.emline_list_dict[emline][0]
                indx = np.searchsorted(linewave, w)
                if spec[indx] <= 0:
                    lineflux.append(0.)
                    continue
                # find indices when target line goes to zero
                indx_zero = np.where(spec==0)[0]
                indx_lo = indx - np.min( indx - indx_zero[indx_zero<indx])
                indx_hi = indx + np.min( indx_zero[indx_zero>indx] - indx)
                dnu = np.diff( clight / linewave[indx_lo:indx_hi+2])
                y = spec[indx_lo:indx_hi+1]
                # convert flux density in micro-Jy at 10 pc 
                # to total flux (ergs/s/cm2) at 10pc
                lineflux.append(np.dot( y, np.abs(dnu) ) / 1e29)
            ssp_emline_collapsed[:,i,j] = lineflux

    # return modified emission line wavelength and SSP grid: 
    # fluxes at discrete wavelengths
    return np.array(emwaves), ssp_emline_collapsed


def make_gaussian_emission(wavebig, wave, stddev=1., clight=2.99792e18):
    ''' FILL IN

    Parameters
    ----------
    wavebig, wave both in units of Angstroms

    Returns
    -------
    gspec : FILL IN
        in units per Hz
    '''
    gspec = np.zeros((len(wavebig), len(wave)))
    G = Gaussian1DKernel(stddev).array
    mid = len(G) / 2
    dw = np.diff(wavebig)
    for i, w in enumerate(wave):
        xl = np.argmin(np.abs(wavebig - w))
        if (xl > mid) and ((xl+mid) < len(wavebig)):
            gspec[(xl-mid):(xl+mid+1), i] = G / clight * w**2 / dw[xl]
    return gspec


def number_ionizing_photons(wave, spectrum, clight=2.99792e18,
                            hplanck=6.626e-27):
    '''
    FILL IN

    Parameters
    ----------
    wave : numpy array (1 dim)
        wavelength grid in units of Angstroms
    spectrum : numpy array (1 dim)
        Spectrum in f_nu (micro Janskies, i.e., 1e-29 ergs/s/cm^2/Hz) at 10pc
 
    Returns
    -------
    float
        number of photons capable of ionizing Hydrogen
        in units of 1e-29 photons / s / cm^2 at 10 pc
    '''
    nu = clight / wave 
    xlim = np.searchsorted(wave, 912., side='right')
    x1 = np.abs(np.diff(nu[:xlim])) 
    x2 = spectrum[:xlim] / nu[:xlim] 
    x3 = (x2[:-1] + x2[1:]) / 2. 
    return np.sum(x1 * x3) / hplanck


def read_ssp(args):
    ''' Read in SPS model and return ages, masses, wavelength, and spectra

    Parameters
    ----------
    args : class
        The args class from mcsed.parse_args()
WPBWPB: need to determine units of all outputs
WPBWPB: operate under assumption that spec, linespec are in same units
    '''
<<<<<<< HEAD
    import matplotlib
    matplotlib.use("Agg")
    import matplotlib.pyplot as plt
    plt.ioff()
=======
>>>>>>> f2dff48d

## WPBWPB: m list unused
#    s, ls, m = ([], [], [])
    s, ls = [], []
    for met in args.metallicity_dict[args.isochrone]:
        if args.ssp.lower() == 'fsps':
            ages, masses, wave, spec = read_fsps(args, met)
## WPBWPB delete
#            print('these are ages from read_fsps:')
#            print(ages)
        # carry emission lines only, for measuring line fluxes
# WPBWPB: only carry linespec if going to measure emission lines?
        if args.add_nebular:
            linespec = get_nebular_emission(ages, wave, spec, args.logU,
                                        met, kind='line')
            spec = add_nebular_emission(ages, wave, spec, args.logU,
                                        met)
        else:
            linespec = np.zeros(np.shape(spec))

# WPBWPB add comment
        if args.sfh == 'empirical' or args.sfh == 'empirical_direct':
            ages0 = ages.copy()
## WPBWPB delete: useful if comparing to old "bin ages" function
#            ages0 = np.log10(ages0)+9.
            ages, spec = bin_ages_fsps(args, ages0, spec)
            ages9, linespec = bin_ages_fsps(args, ages0, linespec)
        masses = np.ones(ages.shape)
        # do not smooth the emission line grid
        wave0 = wave.copy()
        if args.fit_dust_em:
            wave, spec = get_coarser_wavelength_fsps(wave0, spec, redwave=200e4)
        else:
            wave, spec = get_coarser_wavelength_fsps(wave0, spec)
## WPBWPB delete -- appears unused
#        wei = (np.diff(np.hstack([0., ages])) *
#               getattr(sfh, args.sfh)().evaluate(ages))
        s.append(spec)
        ls.append(linespec)
## WPBWPB following line appears unused... 
#        m.append(np.dot(spec, wei)/spec.shape[1])

    # for plotting purposes only
    fig = plt.figure(figsize=(8, 8))
    import seaborn as sns
    colors = sns.color_palette("coolwarm", s[-5].shape[1])
    wei = np.diff(np.hstack([0., ages]))
    for i in np.arange(s[-5].shape[1]):
        plt.plot(wave, s[-5][:, i] * wei[i] / 1e8, color=colors[i])
    plt.xlim([900., 40000.])
    plt.xscale('log')
    plt.yscale('log')
    plt.ylim([1e-5, 10])
    plt.savefig('template_spectra_plot.png')
    plt.close(fig)

    spec = np.moveaxis(np.array(s), 0, 2)
    linespec = np.moveaxis(np.array(ls), 0, 2)
    metallicities = args.metallicity_dict[args.isochrone]

## WPBWPB delete
#    linespec0 = linespec.copy()

    # Collapse the emission line SSP grid
    linewave, linespec = collapse_emline_SSP(args, wave0, linespec) 

## WPBWPB delete
#    np.savez('SSP', wave=wave, spec=spec, linewave=linewave, linespec=linespec, linewave0=wave0, linespec0=linespec0)

## WPB delete
#    print('these are ages: %s' % ages)

    return ages, masses, wave, spec, np.array(metallicities), linewave,linespec


class fsps_freeparams:
    ''' Allowing metallicity to be free -0.39'''
# WPBWPB why is there an -0.39 in here...? might appear elsewhere too - grep it
    def __init__(self, met=-0.7, met_lims=[-1.98, 0.2], met_delta=0.3,
                 fix_met=False):
        ''' Initialize this class

        Parameters
        ----------
        TODO Fill these in
        '''
        self.met = met
        self.met_lims = met_lims
        self.met_delta = met_delta
        self.fix_met = fix_met

    def get_nparams(self):
        ''' Return number of parameters '''
        if self.fix_met:
            return 0
        else:
            return 1

    def get_params(self):
        ''' Return current parameters '''
        l = []
        if not self.fix_met:
            l.append(self.met)
        return l

    def get_param_lims(self):
        ''' Return current parameters limits '''
        l = []
        if not self.fix_met:
            l.append(self.met_lims)
        return l

    def get_param_deltas(self):
        ''' Return current parameter deltas '''
        l = []
        if not self.fix_met:
            l.append(self.met_delta)
        return l

    def get_names(self):
        ''' Return names of each parameter '''
        l = []
        if not self.fix_met:
            l.append('Log Z')
        return l

    def prior(self):
        ''' Uniform prior based on boundaries '''
        flag = (self.met >= self.met_lims[0]) * (self.met <= self.met_lims[1])
        return flag

    def set_parameters_from_list(self, input_list, start_value):
        ''' Set parameters from a list and a start_value

        Parameters
        ----------
        input_list : list
            list of input parameters (could be much larger than number of
            parameters to be set)
        start_value : int
            initial index from list to read out parameters
        '''
        if not self.fix_met:
            self.met = input_list[start_value]<|MERGE_RESOLUTION|>--- conflicted
+++ resolved
@@ -448,13 +448,6 @@
 WPBWPB: need to determine units of all outputs
 WPBWPB: operate under assumption that spec, linespec are in same units
     '''
-<<<<<<< HEAD
-    import matplotlib
-    matplotlib.use("Agg")
-    import matplotlib.pyplot as plt
-    plt.ioff()
-=======
->>>>>>> f2dff48d
 
 ## WPBWPB: m list unused
 #    s, ls, m = ([], [], [])
